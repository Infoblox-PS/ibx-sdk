site_name: Basic API Toolkit
site_author: Michael Smith, Patrick Piper

# Repository
repo_name: Infoblox-PS/ibx-tools
repo_url: https://github.com/Infoblox-PS/ibx-tools

# Copyright
copyright: |
  &copy; 2023 <a href="https://infoblox.com" target= "_blank" rel="noopener">Infoblox</a>

# Configuration
theme:
  #  extra_css:
  #    - stylesheets/extra.css
  name: material
  sticky_navigation: true
  features:
    - announce.dismiss
    - content.code.annotate
    - content.code.copy
    - content.code.select
    - content.tooltips
    - header.autohide
    - navigation.expand
    - navigation.footer
    - navigation.indexes
    - navigation.instant
    - navigation.instant.prefetch
    - navigation.instant.progress
    - navigation.prune
<<<<<<< HEAD
#    - navigation.sections
    # - navigation.tabs
    # - navigation.tabs.sticky
=======
    - navigation.sections
    - navigation.path
>>>>>>> 72d9c0b4
    - navigation.top
    - navigation.tracking
    - search.highlight
    - search.share
    - search.suggest
    - toc.follow
  palette:
    - media: "(prefers-color-scheme)"
      toggle:
        icon: material/link
        name: Switch to light mode
    - media: "(prefers-color-scheme: light)"
      scheme: default
      primary: black
      toggle:
        icon: material/toggle-switch
        name: Switch to dark mode
    - media: "(prefers-color-scheme: dark)"
      scheme: slate
      primary: black
      toggle:
        icon: material/toggle-switch-off
        name: Switch to system preference
  font:
    text: Lato
    code: Lato Mono
  logo: assets/Infoblox_Logo_Primary_Reverse_RGB.png
  favicon: assets/infoblox-favicon-green.svg

# Extensions
markdown_extensions:
  - abbr
  - admonition
  - attr_list
  - def_list
  - footnotes
  - md_in_html
  - pymdownx.arithmatex:
      generic: true
  - pymdownx.betterem:
      smart_enable: all
  - pymdownx.caret
  - pymdownx.mark
  - pymdownx.tilde
  - pymdownx.details
  - pymdownx.highlight:
      linenums: true
      anchor_linenums: true
      line_spans: __span
      pygments_lang_class: true
  - pymdownx.inlinehilite
  - pymdownx.superfences

plugins:
  - search
  - mkdocstrings
#  - git-authors
#  - git-committers:
#      repository: Infoblox-PS/ibx-tools
#      branch: main

nav:
  - Home: index.md
<<<<<<< HEAD
  - User Guide:
      - Introduction: user_guide/index.md
      - Connection: user_guide/connection.md
      - Fetching Objects: user_guide/get.md
      - Creating Objects: user_guide/post.md
      - Updating Objects: user_guide/put.md
      - Deleting Objects: user_guide/delete.md
      - Calling Functions: user_guide/functions.md
      - Cookbook: user_guide/cookbook.md
  - Tools:
      - csvexport: examples/csvexport.md
      - csvimport: examples/csvimport.md
      - get-file: examples/get_file.md
      - get-log: examples/get_log.md
      - get-supportbundle: examples/get_supportbundle.md
      - grid-backup: examples/grid_backup.md
      - grid-restore: examples/grid_restore.md
      - restart-service: examples/restart_service.md
      - restart-status: examples/restart_status.md
  - Classes:
      - wapi: classes/wapi.md
  - Modules:
      - fileop: modules/fileop.md
      - service: modules/service.md
      - util: modules/util.md
      - ibx_logger: modules/logger.md
=======
  - User Guides:
      - Classes:
          - wapi: classes/wapi.md
          - fileop: classes/fileop.md
          - service: classes/service.md
          - ibx_logger: classes/logger.md

      - Examples:
          - CSV Export: examples/csvexport.md
          - CSV Import: examples/csvimport.md
          - Get File: examples/get_file.md
          - Get Log: examples/get_log.md
          - Get Support Bundle: examples/get_supportbundle.md
          - Grid Backup: examples/grid_backup.md
          - Grid Restore: examples/grid_restore.md
          - Restart Service: examples/restart_service.md
          - Restart Status: examples/restart_status.md
>>>>>>> 72d9c0b4
  - Change Log: changelog.md
  - License: LICENSE.md

extra:
  generator: false<|MERGE_RESOLUTION|>--- conflicted
+++ resolved
@@ -29,14 +29,9 @@
     - navigation.instant.prefetch
     - navigation.instant.progress
     - navigation.prune
-<<<<<<< HEAD
 #    - navigation.sections
     # - navigation.tabs
     # - navigation.tabs.sticky
-=======
-    - navigation.sections
-    - navigation.path
->>>>>>> 72d9c0b4
     - navigation.top
     - navigation.tracking
     - search.highlight
@@ -100,7 +95,6 @@
 
 nav:
   - Home: index.md
-<<<<<<< HEAD
   - User Guide:
       - Introduction: user_guide/index.md
       - Connection: user_guide/connection.md
@@ -127,25 +121,6 @@
       - service: modules/service.md
       - util: modules/util.md
       - ibx_logger: modules/logger.md
-=======
-  - User Guides:
-      - Classes:
-          - wapi: classes/wapi.md
-          - fileop: classes/fileop.md
-          - service: classes/service.md
-          - ibx_logger: classes/logger.md
-
-      - Examples:
-          - CSV Export: examples/csvexport.md
-          - CSV Import: examples/csvimport.md
-          - Get File: examples/get_file.md
-          - Get Log: examples/get_log.md
-          - Get Support Bundle: examples/get_supportbundle.md
-          - Grid Backup: examples/grid_backup.md
-          - Grid Restore: examples/grid_restore.md
-          - Restart Service: examples/restart_service.md
-          - Restart Status: examples/restart_status.md
->>>>>>> 72d9c0b4
   - Change Log: changelog.md
   - License: LICENSE.md
 
